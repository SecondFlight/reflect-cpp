--- conflicted
+++ resolved
@@ -14,7 +14,7 @@
 namespace parsing {
 
 template <class R, class W, class... FieldTypes>
-  requires AreReaderAndWriter<R, W, std::variant<FieldTypes...>>
+requires AreReaderAndWriter<R, W, std::variant<FieldTypes...>>
 struct Parser<R, W, std::variant<FieldTypes...>> {
   using InputVarType = typename R::InputVarType;
   using OutputVarType = typename W::OutputVarType;
@@ -56,13 +56,8 @@
       FieldVariantParser<R, W, FieldTypes...>::write(_w, _variant, _parent);
     } else {
       const auto handle = [&](const auto& _v) {
-<<<<<<< HEAD
-        using Type = std::decay_t<decltype(_v)>;
-        Parser<R, W, Type>::write(_w, _v, _parent);
-=======
         using Type = std::remove_cvref_t<decltype(_v)>;
         return Parser<R, W, Type>::write(_w, _v);
->>>>>>> c6d30125
       };
       return std::visit(handle, _variant);
     }
