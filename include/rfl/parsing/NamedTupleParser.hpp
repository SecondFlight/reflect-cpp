--- conflicted
+++ resolved
@@ -22,7 +22,7 @@
 namespace parsing {
 
 template <class R, class W, bool _ignore_empty_containers, class... FieldTypes>
-  requires AreReaderAndWriter<R, W, NamedTuple<FieldTypes...>>
+requires AreReaderAndWriter<R, W, NamedTuple<FieldTypes...>>
 struct NamedTupleParser {
   using InputObjectType = typename R::InputObjectType;
   using InputVarType = typename R::InputVarType;
@@ -163,13 +163,8 @@
     } else {
       using FieldType =
           typename std::tuple_element<_i, std::tuple<FieldTypes...>>::type;
-<<<<<<< HEAD
-      using ValueType = std::decay_t<typename FieldType::Type>;
+      using ValueType = std::remove_cvref_t<typename FieldType::Type>;
       const auto& value = rfl::get<_i>(_tup);
-=======
-      using ValueType = std::remove_cvref_t<typename FieldType::Type>;
-      auto value = Parser<R, W, ValueType>::write(_w, rfl::get<_i>(_tup));
->>>>>>> c6d30125
       const auto name = FieldType::name_.str();
       const auto new_parent = typename ParentType::Object{name, _ptr};
       if constexpr (!is_required<ValueType, _ignore_empty_containers>()) {
