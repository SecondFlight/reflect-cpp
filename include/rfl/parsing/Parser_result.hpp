--- conflicted
+++ resolved
@@ -12,7 +12,7 @@
 namespace parsing {
 
 template <class R, class W, class T>
-  requires AreReaderAndWriter<R, W, Result<T>>
+requires AreReaderAndWriter<R, W, Result<T>>
 struct Parser<R, W, Result<T>> {
   using InputVarType = typename R::InputVarType;
   using OutputVarType = typename W::OutputVarType;
@@ -39,18 +39,9 @@
         Parser<R, W, VariantType>::read(_r, _var).transform(to_res));
   }
 
-<<<<<<< HEAD
-  template <class P>
-  static void write(const W& _w, const Result<T>& _r,
-                    const P& _parent) noexcept {
-    const auto write_t = [&](const auto& _t) -> Nothing {
-      Parser<R, W, std::decay_t<T>>::write(_w, _t, _parent);
-      return Nothing{};
-=======
   static OutputVarType write(const W& _w, const Result<T>& _r) noexcept {
     const auto write_t = [&](const auto& _t) -> OutputVarType {
       return Parser<R, W, std::remove_cvref_t<T>>::write(_w, _t);
->>>>>>> c6d30125
     };
 
     const auto write_err = [&](const auto& _err) -> Nothing {
