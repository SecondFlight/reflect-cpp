--- conflicted
+++ resolved
@@ -24,7 +24,7 @@
 /// but also includes map-like types, when the key is not of type
 /// std::string.
 template <class R, class W, class VecType>
-  requires AreReaderAndWriter<R, W, VecType>
+requires AreReaderAndWriter<R, W, VecType>
 struct VectorParser {
  public:
   using InputArrayType = typename R::InputArrayType;
@@ -58,11 +58,7 @@
           _w, std::distance(_vec.begin(), _vec.end()), _parent);
       const auto new_parent = typename ParentType::Array{&arr};
       for (const auto& v : _vec) {
-<<<<<<< HEAD
         Parser<R, W, std::decay_t<T>>::write(_w, v, new_parent);
-=======
-        _w.add(Parser<R, W, std::remove_cvref_t<T>>::write(_w, v), &arr);
->>>>>>> c6d30125
       }
       _w.end_array(&arr);
     }
