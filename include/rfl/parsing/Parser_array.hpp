#ifndef RFL_PARSING_PARSER_ARRAY_HPP_
#define RFL_PARSING_PARSER_ARRAY_HPP_

#include <array>
#include <type_traits>
#include <vector>

#include "../Result.hpp"
#include "../always_false.hpp"
#include "Parent.hpp"
#include "Parser_base.hpp"

namespace rfl {
namespace parsing {
template <class R, class W, class T, size_t _size>
  requires AreReaderAndWriter<R, W, std::array<T, _size>>
struct Parser<R, W, std::array<T, _size>> {
 public:
  using InputArrayType = typename R::InputArrayType;
  using InputVarType = typename R::InputVarType;

  using OutputArrayType = typename W::OutputArrayType;
  using OutputVarType = typename W::OutputVarType;

  using ParentType = Parent<W>;

  static Result<std::array<T, _size>> read(const R& _r,
                                           const InputVarType& _var) noexcept {
    const auto to_vec = [&](const auto& _arr) { return _r.to_vec(_arr); };

    const auto check_size = [](auto _vec) -> Result<std::vector<InputVarType>> {
      if (_vec.size() != _size) {
        return Error("Expected " + std::to_string(_size) + " fields, got " +
                     std::to_string(_vec.size()) + ".");
      }
      return std::move(_vec);
    };

    const auto extract = [&_r](auto _vec) {
      return extract_field_by_field(_r, std::move(_vec));
    };

    return _r.to_array(_var)
        .transform(to_vec)
        .and_then(check_size)
        .and_then(extract);
  }

  template <class P>
  static void write(const W& _w, const std::array<T, _size>& _arr,
                    const P& _parent) noexcept {
    auto arr = ParentType::add_array(_w, _size, _parent);
    const auto new_parent = typename ParentType::Array{&arr};
    for (auto it = _arr.begin(); it != _arr.end(); ++it) {
<<<<<<< HEAD
      Parser<R, W, std::decay_t<T>>::write(_w, *it, new_parent);
=======
      _w.add(Parser<R, W, std::remove_cvref_t<T>>::write(_w, *it), &arr);
>>>>>>> c6d30125
    }
    _w.end_array(&arr);
  }

 private:
  /// Extracts values from the array, field by field.
  template <class... AlreadyExtracted>
  static Result<std::array<T, _size>> extract_field_by_field(
      const R& _r, std::vector<InputVarType> _vec,
      AlreadyExtracted&&... _already_extracted) noexcept {
    constexpr size_t i = sizeof...(AlreadyExtracted);
    if constexpr (i == _size) {
      return std::array<T, _size>{std::move(_already_extracted)...};
    } else {
      const auto extract_next = [&](auto&& new_entry) {
        return extract_field_by_field(_r, std::move(_vec),
                                      std::move(_already_extracted)...,
                                      std::move(new_entry));
      };
      return extract_single_field<i>(_r, _vec).and_then(extract_next);
    }
  }

  /// Extracts a single field from a JSON.
  template <int _i>
  static auto extract_single_field(
      const R& _r, const std::vector<InputVarType>& _vec) noexcept {
    return Parser<R, W, T>::read(_r, _vec[_i]);
  }
};

}  // namespace parsing
}  // namespace rfl

#endif<|MERGE_RESOLUTION|>--- conflicted
+++ resolved
@@ -13,7 +13,7 @@
 namespace rfl {
 namespace parsing {
 template <class R, class W, class T, size_t _size>
-  requires AreReaderAndWriter<R, W, std::array<T, _size>>
+requires AreReaderAndWriter<R, W, std::array<T, _size>>
 struct Parser<R, W, std::array<T, _size>> {
  public:
   using InputArrayType = typename R::InputArrayType;
@@ -52,11 +52,7 @@
     auto arr = ParentType::add_array(_w, _size, _parent);
     const auto new_parent = typename ParentType::Array{&arr};
     for (auto it = _arr.begin(); it != _arr.end(); ++it) {
-<<<<<<< HEAD
       Parser<R, W, std::decay_t<T>>::write(_w, *it, new_parent);
-=======
-      _w.add(Parser<R, W, std::remove_cvref_t<T>>::write(_w, *it), &arr);
->>>>>>> c6d30125
     }
     _w.end_array(&arr);
   }
