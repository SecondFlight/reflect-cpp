#ifndef RFL_PARSING_MAPPARSER_HPP_
#define RFL_PARSING_MAPPARSER_HPP_

#include <stdexcept>
#include <string>
#include <type_traits>

#include "../Result.hpp"
#include "../always_false.hpp"
#include "Parent.hpp"
#include "Parser_base.hpp"

namespace rfl {
namespace parsing {

template <class R, class W, class MapType>
  requires AreReaderAndWriter<R, W, MapType>
struct MapParser {
 public:
  using InputObjectType = typename R::InputObjectType;
  using InputVarType = typename R::InputVarType;

  using OutputObjectType = typename W::OutputObjectType;
  using OutputVarType = typename W::OutputVarType;

  using KeyType = std::remove_cvref_t<typename MapType::value_type::first_type>;
  using ValueType =
      std::remove_cvref_t<typename MapType::value_type::second_type>;

  using ParentType = Parent<W>;

  static Result<MapType> read(const R& _r, const InputVarType& _var) noexcept {
    const auto to_map = [&](const auto& _obj) { return make_map(_r, _obj); };
    return _r.to_object(_var).and_then(to_map);
  }

  template <class P>
  static void write(const W& _w, const MapType& _m, const P& _parent) noexcept {
    auto obj = ParentType::add_object(_w, _m.size(), _parent);
    for (const auto& [k, v] : _m) {
<<<<<<< HEAD
=======
      auto parsed_val =
          Parser<R, W, std::remove_cvref_t<ValueType>>::write(_w, v);
>>>>>>> c6d30125
      if constexpr (internal::has_reflection_type_v<KeyType>) {
        using ReflT = typename KeyType::ReflectionType;

        if constexpr (std::is_integral_v<ReflT> ||
                      std::is_floating_point_v<ReflT>) {
          const auto new_parent =
              typename ParentType::Object{std::to_string(k.reflection()), &obj};
          Parser<R, W, std::decay_t<ValueType>>::write(_w, v, new_parent);
        } else {
          const auto new_parent =
              typename ParentType::Object{k.reflection(), &obj};
          Parser<R, W, std::decay_t<ValueType>>::write(_w, v, new_parent);
        }

      } else if constexpr (std::is_integral_v<KeyType> ||
                           std::is_floating_point_v<KeyType>) {
        const auto new_parent =
            typename ParentType::Object{std::to_string(k), &obj};
        Parser<R, W, std::decay_t<ValueType>>::write(_w, v, new_parent);
      } else {
        const auto new_parent = typename ParentType::Object{k, &obj};
        Parser<R, W, std::decay_t<ValueType>>::write(_w, v, new_parent);
      }
    }
    _w.end_object(&obj);
  }

 private:
  template <class T>
  static Result<T> key_to_numeric(auto& _pair) noexcept {
    try {
      if constexpr (std::is_integral_v<T>) {
        return static_cast<T>(std::stoi(_pair.first));
      } else if constexpr (std::is_floating_point_v<T>) {
        return static_cast<T>(std::stod(_pair.first));
      } else {
        static_assert(always_false_v<T>, "Unsupported type");
      }
    } catch (std::exception& e) {
      return Error(e.what());
    }
  }

  static Result<std::pair<KeyType, ValueType>> make_key(auto& _pair) noexcept {
    const auto to_pair = [&](auto _key) {
      return std::make_pair(KeyType(std::move(_key)), std::move(_pair.second));
    };

    if constexpr (std::is_integral_v<KeyType> ||
                  std::is_floating_point_v<KeyType>) {
      return key_to_numeric<KeyType>(_pair).transform(to_pair);

    } else if constexpr (internal::has_reflection_type_v<KeyType>) {
      using ReflT = typename KeyType::ReflectionType;

      if constexpr (std::is_integral_v<ReflT> ||
                    std::is_floating_point_v<ReflT>) {
        return key_to_numeric<ReflT>(_pair).transform(to_pair);
      } else {
        return to_pair(_pair.first);
      }

    } else {
      return std::move(_pair);
    }
  }

  static std::pair<KeyType, ValueType> get_pair(const R& _r, auto& _pair) {
    const auto to_pair = [&](ValueType&& _val) {
      auto pair = std::make_pair(std::move(_pair.first), std::move(_val));
      return make_key(pair);
    };
    return Parser<R, W, std::remove_cvref_t<ValueType>>::read(_r, _pair.second)
        .and_then(to_pair)
        .value();
  }

  static Result<MapType> make_map(const R& _r, const auto& _obj) noexcept {
    auto m = _r.to_map(_obj);
    MapType res;
    try {
      for (auto& p : m) {
        res.insert(get_pair(_r, p));
      }
    } catch (std::exception& e) {
      return Error(e.what());
    }
    return res;
  }
};

}  // namespace parsing
}  // namespace rfl

#endif<|MERGE_RESOLUTION|>--- conflicted
+++ resolved
@@ -14,7 +14,7 @@
 namespace parsing {
 
 template <class R, class W, class MapType>
-  requires AreReaderAndWriter<R, W, MapType>
+requires AreReaderAndWriter<R, W, MapType>
 struct MapParser {
  public:
   using InputObjectType = typename R::InputObjectType;
@@ -38,11 +38,6 @@
   static void write(const W& _w, const MapType& _m, const P& _parent) noexcept {
     auto obj = ParentType::add_object(_w, _m.size(), _parent);
     for (const auto& [k, v] : _m) {
-<<<<<<< HEAD
-=======
-      auto parsed_val =
-          Parser<R, W, std::remove_cvref_t<ValueType>>::write(_w, v);
->>>>>>> c6d30125
       if constexpr (internal::has_reflection_type_v<KeyType>) {
         using ReflT = typename KeyType::ReflectionType;
 
