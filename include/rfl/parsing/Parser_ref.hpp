--- conflicted
+++ resolved
@@ -12,7 +12,7 @@
 namespace parsing {
 
 template <class R, class W, class T>
-  requires AreReaderAndWriter<R, W, Ref<T>>
+requires AreReaderAndWriter<R, W, Ref<T>>
 struct Parser<R, W, Ref<T>> {
   using InputVarType = typename R::InputVarType;
   using OutputVarType = typename W::OutputVarType;
@@ -23,16 +23,10 @@
         to_ref);
   }
 
-<<<<<<< HEAD
   template <class P>
   static void write(const W& _w, const Ref<T>& _ref,
                     const P& _parent) noexcept {
     Parser<R, W, std::decay_t<T>>::write(_w, *_ref, _parent);
-=======
-  /// Expresses the variable a a JSON.
-  static OutputVarType write(const W& _w, const Ref<T>& _ref) noexcept {
-    return Parser<R, W, std::remove_cvref_t<T>>::write(_w, *_ref);
->>>>>>> c6d30125
   }
 };
 
